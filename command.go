package main

import (
	"bufio"
	"bytes"
	"fmt"
	"io/ioutil"
	"os"
	"path"
	"path/filepath"
<<<<<<< HEAD
	"sort"
	"sync"
	"time"
=======
	"strings"
>>>>>>> bd28c3b9

	gangstaCli "github.com/codegangsta/cli"
	dockerCli "github.com/dotcloud/docker/api/client"
	apiClient "github.com/fsouza/go-dockerclient"
	"github.com/howeyc/fsnotify"
	yaml "gopkg.in/yaml.v1"
)

type TimedEvent struct {
	eventName string
	duration  time.Duration
}

type timedEventSorter struct {
	events []TimedEvent
	by     func(te1, te2 *TimedEvent) bool
}

func (s *timedEventSorter) Len() int {
	return len(s.events)
}

func (s *timedEventSorter) Swap(i, j int) {
	s.events[i], s.events[j] = s.events[j], s.events[i]
}

func (s *timedEventSorter) Less(i, j int) bool {
	return s.by(&s.events[i], &s.events[j])
}

type RebootStep struct {
	stepName string
	method   func() error
}

var (
	dockerIgnorePath string
	ignoredFiles     = make(map[string]bool)
)

func ignoreFile(filename string) bool {
	if val, ok := ignoredFiles[filename]; ok && filename != ".dockerignore" {
		return val
	} else {
		// "Cache" invalidated or first time, (re)calculate
		dockerignore, err := ioutil.ReadFile(dockerIgnorePath)
		if err != nil {
			fmt.Fprintf(os.Stderr, "error reading .dockerignore file", err)
		}
		buffer := bytes.NewBuffer(dockerignore)
		scanner := bufio.NewScanner(buffer)
		for scanner.Scan() {
			matched, err := path.Match(scanner.Text(), filename)
			if err != nil {
				fmt.Fprintln(os.Stderr, "error matching .dockerignore filename", err)
			}
			if matched {
				ignoredFiles[filename] = true
				return true
			}
		}
		if err := scanner.Err(); err != nil {
			fmt.Fprintln(os.Stderr, "error scanning .dockerignore file", err)
		}
	}
	ignoredFiles[filename] = false
	return false
}

func CmdUp(c *gangstaCli.Context) {
<<<<<<< HEAD
	var (
		wg               sync.WaitGroup
		buildDir         string
		imageName        string
		baseService      Service
		baseServiceIndex int
	)

	api, err := apiClient.NewClient("tcp://boot2docker:2375")
	if err != nil {
		fmt.Fprintf(os.Stderr, "Error creating client!!", err)
	}
	// TODO: set protocol and address properly
	// (default to "unix" and "/var/run/docker.sock", otherwise use $DOCKER_HOST)
	cli := dockerCli.NewDockerCli(os.Stdin, os.Stdout, os.Stderr, "tcp", "boot2docker:2375", nil)

=======

	dockerHost := os.Getenv("DOCKER_HOST")
	if dockerHost == "" {
		dockerHost = "unix:///var/run/docker.sock"
	}

	api, err := apiClient.NewClient(dockerHost)
	if err != nil {
		fmt.Fprintf(os.Stderr, "Error creating client!!", err)
	}

	splitDockerHost := strings.Split(dockerHost, "://")
	protocol := splitDockerHost[0]
	location := splitDockerHost[len(splitDockerHost)-1]

	cli := dockerCli.NewDockerCli(os.Stdin, os.Stdout, os.Stderr, protocol, location, nil)
>>>>>>> bd28c3b9
	servicesRaw, err := ioutil.ReadFile("fig.yml")

	if err != nil {
		fmt.Fprintf(os.Stderr, "Error opening fig.yml file")
	}
	services := make(map[string]Service)
	err = yaml.Unmarshal(servicesRaw, &services)
	if err != nil {
		fmt.Fprintf(os.Stderr, "Error unmarshalling fig.yml file")
	}

	namedServices := []Service{}

	for name, service := range services {
		if service.Image == "" {
			curdir, err := os.Getwd()
			if err != nil {
				fmt.Fprintf(os.Stderr, "Error getting name of current directory\n")
			}
			imageName = fmt.Sprintf("%s_%s", filepath.Base(curdir), name)
			service.Image = imageName
<<<<<<< HEAD
			buildDir = service.BuildDir
			dockerIgnorePath = buildDir + "/.dockerignore"
			err = cli.CmdBuild("-t", imageName, buildDir)
=======
			fmt.Println("Building service", imageName)
			err = cli.CmdBuild("-t", imageName, service.BuildDir)
>>>>>>> bd28c3b9
			if err != nil {
				fmt.Fprintf(os.Stderr, "error running build for image\n", err)
				os.Exit(1)
			}
			service.IsBase = true
		} else {
			service.IsBase = false
		}
		service.Name = name
		service.api = api
		namedServices = append(namedServices, service)
	}

	coloredServices := setColoredPrefixes(namedServices)

	err = runServices(coloredServices)
	if err != nil {
		fmt.Fprintf(os.Stderr, "There was a problem with the run: ", err)
	}
	err = attachServices(coloredServices)
	if err != nil {
		fmt.Fprintf(os.Stderr, "There was an error with attaching to the services", err)
	}

	err = waitServices(coloredServices, &wg)
	if err != nil {
		fmt.Fprintf(os.Stderr, "there was an error in wait services call", err)
	}

	if c.Bool("watch") {
		for index, service := range coloredServices {
			if service.IsBase {
				baseServiceIndex = index
			}
		}
		baseService = coloredServices[baseServiceIndex]
		watcher, err := fsnotify.NewWatcher()
		if err != nil {
			fmt.Fprintf(os.Stderr, "Error creating fs watcher", err)
		}

		timer := &time.Timer{}

		sequence := []RebootStep{
			{"build", func() error {
				err := cli.CmdBuild("-t", imageName, buildDir)
				return err
			}},
			{"stop", baseService.Stop},
			{"remove", baseService.Remove},
			{"create", baseService.Create},
			{"start", baseService.Start},
			{"attach", baseService.Attach},
		}

		go func() {
			for {
				select {
				case ev := <-watcher.Event:
					times := []TimedEvent{}
					lastStep := time.Now()
					rebuildStartTime := time.Now()
					if !ignoreFile(ev.Name) {
						if ev.IsCreate() {
							timer.Stop()
							timer = time.AfterFunc(100*time.Millisecond, func() {
								wg.Add(1)
								for _, rebootStep := range sequence {
									lastStep = time.Now()
									err = rebootStep.method()
									if err != nil {
										fmt.Fprintln(os.Stderr, "error attempting container", rebootStep.stepName, err)
									}
									times = append(times, TimedEvent{rebootStep.stepName, time.Since(lastStep)})
								}
								timedEventSorter := timedEventSorter{
									events: times,
									by: func(te1, te2 *TimedEvent) bool {
										return te1.duration > te2.duration
									},
								}
								sort.Sort(&timedEventSorter)
								fmt.Println("-> Rebuild time took", time.Since(rebuildStartTime).Seconds(), "seconds total")
								for _, timedEvent := range times {
									fmt.Printf("\t-> %-6s %s %f seconds\n", timedEvent.eventName, "took", timedEvent.duration.Seconds())
								}
								go baseService.Wait(&wg)
							})
						}
					}
				case err = <-watcher.Error:
					fmt.Fprintln(os.Stderr, err)
				default:
					//fmt.Fprintf(os.Stderr, "error detected in fsnotify", err, "\n")
				}
			}
		}()

		err = watcher.Watch(buildDir)
		if err != nil {
			fmt.Fprintf(os.Stderr, "Error watching directory", buildDir, err)
		}
	}

	wg.Wait()
}<|MERGE_RESOLUTION|>--- conflicted
+++ resolved
@@ -8,13 +8,10 @@
 	"os"
 	"path"
 	"path/filepath"
-<<<<<<< HEAD
 	"sort"
+	"strings"
 	"sync"
 	"time"
-=======
-	"strings"
->>>>>>> bd28c3b9
 
 	gangstaCli "github.com/codegangsta/cli"
 	dockerCli "github.com/dotcloud/docker/api/client"
@@ -85,7 +82,6 @@
 }
 
 func CmdUp(c *gangstaCli.Context) {
-<<<<<<< HEAD
 	var (
 		wg               sync.WaitGroup
 		buildDir         string
@@ -94,16 +90,6 @@
 		baseServiceIndex int
 	)
 
-	api, err := apiClient.NewClient("tcp://boot2docker:2375")
-	if err != nil {
-		fmt.Fprintf(os.Stderr, "Error creating client!!", err)
-	}
-	// TODO: set protocol and address properly
-	// (default to "unix" and "/var/run/docker.sock", otherwise use $DOCKER_HOST)
-	cli := dockerCli.NewDockerCli(os.Stdin, os.Stdout, os.Stderr, "tcp", "boot2docker:2375", nil)
-
-=======
-
 	dockerHost := os.Getenv("DOCKER_HOST")
 	if dockerHost == "" {
 		dockerHost = "unix:///var/run/docker.sock"
@@ -119,7 +105,6 @@
 	location := splitDockerHost[len(splitDockerHost)-1]
 
 	cli := dockerCli.NewDockerCli(os.Stdin, os.Stdout, os.Stderr, protocol, location, nil)
->>>>>>> bd28c3b9
 	servicesRaw, err := ioutil.ReadFile("fig.yml")
 
 	if err != nil {
@@ -141,14 +126,9 @@
 			}
 			imageName = fmt.Sprintf("%s_%s", filepath.Base(curdir), name)
 			service.Image = imageName
-<<<<<<< HEAD
 			buildDir = service.BuildDir
 			dockerIgnorePath = buildDir + "/.dockerignore"
 			err = cli.CmdBuild("-t", imageName, buildDir)
-=======
-			fmt.Println("Building service", imageName)
-			err = cli.CmdBuild("-t", imageName, service.BuildDir)
->>>>>>> bd28c3b9
 			if err != nil {
 				fmt.Fprintf(os.Stderr, "error running build for image\n", err)
 				os.Exit(1)
@@ -208,11 +188,12 @@
 			for {
 				select {
 				case ev := <-watcher.Event:
+					fmt.Println("got event", ev)
 					times := []TimedEvent{}
 					lastStep := time.Now()
 					rebuildStartTime := time.Now()
 					if !ignoreFile(ev.Name) {
-						if ev.IsCreate() {
+						if ev.IsModify() && ev.IsAttrib() {
 							timer.Stop()
 							timer = time.AfterFunc(100*time.Millisecond, func() {
 								wg.Add(1)
@@ -236,6 +217,7 @@
 									fmt.Printf("\t-> %-6s %s %f seconds\n", timedEvent.eventName, "took", timedEvent.duration.Seconds())
 								}
 								go baseService.Wait(&wg)
+								<-watcher.Event
 							})
 						}
 					}
